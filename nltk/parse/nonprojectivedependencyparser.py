# Natural Language Toolkit: Dependency Grammars
#
# Copyright (C) 2001-2014 NLTK Project
# Author: Jason Narad <jason.narad@gmail.com>
#
# URL: <http://nltk.org/>
# For license information, see LICENSE.TXT
#
from __future__ import print_function

import math

from nltk.compat import xrange
from nltk.grammar import parse_dependency_grammar

from nltk.parse.dependencygraph import DependencyGraph, conll_data2

#################################################################
# DependencyScorerI - Interface for Graph-Edge Weight Calculation
#################################################################

class DependencyScorerI(object):
    """
    A scorer for calculated the weights on the edges of a weighted
    dependency graph.  This is used by a
    ``ProbabilisticNonprojectiveParser`` to initialize the edge
    weights of a ``DependencyGraph``.  While typically this would be done
    by training a binary classifier, any class that can return a
    multidimensional list representation of the edge weights can
    implement this interface.  As such, it has no necessary
    fields.
    """

    def __init__(self):
        if self.__class__ == DependencyScorerI:
            raise TypeError('DependencyScorerI is an abstract interface')

    def train(self, graphs):
        """
        :type graphs: list(DependencyGraph)
        :param graphs: A list of dependency graphs to train the scorer.
        Typically the edges present in the graphs can be used as
        positive training examples, and the edges not present as negative
        examples.
        """
        raise NotImplementedError()

    def score(self, graph):
        """
        :type graph: DependencyGraph
        :param graph: A dependency graph whose set of edges need to be
        scored.
        :rtype: A three-dimensional list of numbers.
        :return: The score is returned in a multidimensional(3) list, such
        that the outer-dimension refers to the head, and the
        inner-dimension refers to the dependencies.  For instance,
        scores[0][1] would reference the list of scores corresponding to
        arcs from node 0 to node 1.  The node's 'address' field can be used
        to determine its number identification.

        For further illustration, a score list corresponding to Fig.2 of
        Keith Hall's 'K-best Spanning Tree Parsing' paper:
              scores = [[[], [5],  [1],  [1]],
                       [[], [],   [11], [4]],
                       [[], [10], [],   [5]],
                       [[], [8],  [8],  []]]
        When used in conjunction with a MaxEntClassifier, each score would
        correspond to the confidence of a particular edge being classified
        with the positive training examples.
        """
        raise NotImplementedError()



#################################################################
# NaiveBayesDependencyScorer
#################################################################

class NaiveBayesDependencyScorer(DependencyScorerI):
    """
    A dependency scorer built around a MaxEnt classifier.  In this
    particular class that classifier is a ``NaiveBayesClassifier``.
    It uses head-word, head-tag, child-word, and child-tag features
    for classification.
    """

    def __init__(self):
        pass # Do nothing without throwing error

    def train(self, graphs):
        """
        Trains a ``NaiveBayesClassifier`` using the edges present in
        graphs list as positive examples, the edges not present as
        negative examples.  Uses a feature vector of head-word,
        head-tag, child-word, and child-tag.

        :type graphs: list(DependencyGraph)
        :param graphs: A list of dependency graphs to train the scorer.
        """

        # Create training labeled training examples
        labeled_examples = []
        for graph in graphs:
            for head_node in graph.nodelist:
                for child_index in range(len(graph.nodelist)):
                    child_node = graph.get_by_address(child_index)
                    if child_index in head_node['deps']:
                        label = "T"
                    else:
                        label = "F"
                    labeled_examples.append((dict(a=head_node['word'],b=head_node['tag'],c=child_node['word'],d=child_node['tag']), label))
        # Train the classifier
        import nltk
        nltk.usage(nltk.ClassifierI)
        self.classifier = nltk.classify.NaiveBayesClassifier.train(labeled_examples)

    def score(self, graph):
        """
        Converts the graph into a feature-based representation of
        each edge, and then assigns a score to each based on the
        confidence of the classifier in assigning it to the
        positive label.  Scores are returned in a multidimensional list.

        :type graph: DependencyGraph
        :param graph: A dependency graph to score.
        :rtype: 3 dimensional list
        :return: Edge scores for the graph parameter.
        """
        # Convert graph to feature representation
        edges = []
        for i in range(len(graph.nodelist)):
            for j in range(len(graph.nodelist)):
                head_node = graph.get_by_address(i)
                child_node = graph.get_by_address(j)
                print(head_node)
                print(child_node)
                edges.append((dict(a=head_node['word'],b=head_node['tag'],c=child_node['word'],d=child_node['tag'])))
        # Score edges
        edge_scores = []
        row = []
        count = 0
        for pdist in self.classifier.prob_classify_many(edges):
            print('%.4f %.4f' % (pdist.prob('T'), pdist.prob('F')))
            row.append([math.log(pdist.prob("T"))])
            count += 1
            if count == len(graph.nodelist):
                edge_scores.append(row)
                row = []
                count = 0
        return edge_scores


#################################################################
# A Scorer for Demo Purposes
#################################################################
# A short class necessary to show parsing example from paper
class DemoScorer(DependencyScorerI):
    def train(self, graphs):
        print('Training...')

    def score(self, graph):
        # scores for Keith Hall 'K-best Spanning Tree Parsing' paper
        return [[[], [5],  [1],  [1]],
                [[], [],   [11], [4]],
                [[], [10], [],   [5]],
                [[], [8],  [8],  []]]

#################################################################
# Non-Projective Probabilistic Parsing
#################################################################

class ProbabilisticNonprojectiveParser(object):
    """
    A probabilistic non-projective dependency parser.  Nonprojective
    dependencies allows for "crossing branches" in the parse tree
    which is necessary for representing particular linguistic
    phenomena, or even typical parses in some languages.  This parser
    follows the MST parsing algorithm, outlined in McDonald(2005),
    which likens the search for the best non-projective parse to
    finding the maximum spanning tree in a weighted directed graph.
    """
    def __init__(self):
        """
        Creates a new non-projective parser.
        """
        print('initializing prob. nonprojective...')

    def train(self, graphs, dependency_scorer):
        """
        Trains a ``DependencyScorerI`` from a set of ``DependencyGraph`` objects,
        and establishes this as the parser's scorer.  This is used to
        initialize the scores on a ``DependencyGraph`` during the parsing
        procedure.

        :type graphs: list(DependencyGraph)
        :param graphs: A list of dependency graphs to train the scorer.
        :type dependency_scorer: DependencyScorerI
        :param dependency_scorer: A scorer which implements the
            ``DependencyScorerI`` interface.
        """
        self._scorer = dependency_scorer
        self._scorer.train(graphs)

    def initialize_edge_scores(self, graph):
        """
        Assigns a score to every edge in the ``DependencyGraph`` graph.
        These scores are generated via the parser's scorer which
        was assigned during the training process.

        :type graph: DependencyGraph
        :param graph: A dependency graph to assign scores to.
        """
        self.scores = self._scorer.score(graph)

    def collapse_nodes(self, new_node, cycle_path, g_graph, b_graph, c_graph):
        """
        Takes a list of nodes that have been identified to belong to a cycle,
        and collapses them into on larger node.  The arcs of all nodes in
        the graph must be updated to account for this.

        :type new_node: Node.
        :param new_node: A Node (Dictionary) to collapse the cycle nodes into.
        :type cycle_path: A list of integers.
        :param cycle_path: A list of node addresses, each of which is in the cycle.
        :type g_graph, b_graph, c_graph: DependencyGraph
        :param g_graph, b_graph, c_graph: Graphs which need to be updated.
        """
        print('Collapsing nodes...')
        # Collapse all cycle nodes into v_n+1 in G_Graph
        for cycle_node_index in cycle_path:
            g_graph.remove_by_address(cycle_node_index)
        g_graph.nodelist.append(new_node)
        g_graph.redirect_arcs(cycle_path, new_node['address'])

    def update_edge_scores(self, new_node, cycle_path):
        """
        Updates the edge scores to reflect a collapse operation into
        new_node.

        :type new_node: A Node.
        :param new_node: The node which cycle nodes are collapsed into.
        :type cycle_path: A list of integers.
        :param cycle_path: A list of node addresses that belong to the cycle.
        """
        print('cycle', cycle_path)
        cycle_path = self.compute_original_indexes(cycle_path)
        print('old cycle ', cycle_path)
        print('Prior to update:\n', self.scores)
        for i, row in enumerate(self.scores):
            for j, column in enumerate(self.scores[i]):
                print(self.scores[i][j])
                if j in cycle_path and not i in cycle_path and len(self.scores[i][j]) > 0:
                    new_vals = []
                    subtract_val = self.compute_max_subtract_score(j, cycle_path)
                    print(self.scores[i][j], ' - ', subtract_val)
                    for cur_val in self.scores[i][j]:
                        new_vals.append(cur_val - subtract_val)
                    self.scores[i][j] = new_vals
        for i, row in enumerate(self.scores):
            for j, cell in enumerate(self.scores[i]):
                if i in cycle_path and j in cycle_path:
                    self.scores[i][j] = []
        print('After update:\n', self.scores)

    def compute_original_indexes(self, new_indexes):
        """
        As nodes are collapsed into others, they are replaced
        by the new node in the graph, but it's still necessary
        to keep track of what these original nodes were.  This
        takes a list of node addresses and replaces any collapsed
        node addresses with their original addresses.

        :type new_indexes: A list of integers.
        :param new_indexes: A list of node addresses to check for
        subsumed nodes.
        """
        swapped = True
        while swapped:
            originals = []
            swapped = False
            for new_index in new_indexes:
                if new_index in self.inner_nodes:
                    for old_val in self.inner_nodes[new_index]:
                        if not old_val in originals:
                            originals.append(old_val)
                            swapped = True
                else:
                    originals.append(new_index)
            new_indexes = originals
        return new_indexes

    def compute_max_subtract_score(self, column_index, cycle_indexes):
        """
        When updating scores the score of the highest-weighted incoming
        arc is subtracted upon collapse.  This returns the correct
        amount to subtract from that edge.

        :type column_index: integer.
        :param column_index: A index representing the column of incoming arcs
        to a particular node being updated
        :type cycle_indexes: A list of integers.
        :param cycle_indexes: Only arcs from cycle nodes are considered.  This
        is a list of such nodes addresses.
        """
        max_score = -100000
        for row_index in cycle_indexes:
            for subtract_val in self.scores[row_index][column_index]:
                if subtract_val > max_score:
                    max_score = subtract_val
        return max_score


    def best_incoming_arc(self, node_index):
        """
        Returns the source of the best incoming arc to the
        node with address: node_index

        :type node_index: integer.
        :param node_index: The address of the 'destination' node,
        the node that is arced to.
        """
        originals = self.compute_original_indexes([node_index])
        print('originals:', originals)
        max_arc = None
        max_score = None
        for row_index in range(len(self.scores)):
            for col_index in range(len(self.scores[row_index])):
#               print self.scores[row_index][col_index]
                if col_index in originals and (max_score is None or self.scores[row_index][col_index] > max_score):
                    max_score = self.scores[row_index][col_index]
                    max_arc = row_index
                    print(row_index, ',', col_index)
        print(max_score)
        for key in self.inner_nodes:
            replaced_nodes = self.inner_nodes[key]
            if max_arc in replaced_nodes:
                return key
        return max_arc

    def original_best_arc(self, node_index):
        """
        ???
        """
        originals = self.compute_original_indexes([node_index])
        max_arc = None
        max_score = None
        max_orig = None
        for row_index in range(len(self.scores)):
            for col_index in range(len(self.scores[row_index])):
                if col_index in originals and (max_score is None or self.scores[row_index][col_index] > max_score):
                    max_score = self.scores[row_index][col_index]
                    max_arc = row_index
                    max_orig = col_index
        return [max_arc, max_orig]


    def parse(self, tokens, tags):
        """
        Parses a list of tokens in accordance to the MST parsing algorithm
        for non-projective dependency parses.  Assumes that the tokens to
        be parsed have already been tagged and those tags are provided.  Various
        scoring methods can be used by implementing the ``DependencyScorerI``
        interface and passing it to the training algorithm.

        :type tokens: list(str)
        :param tokens: A list of words or punctuation to be parsed.
        :type tags: list(str)
        :param tags: A list of tags corresponding by index to the words in the tokens list.
        :return: An iterator of non-projective parses.
        :rtype: iter(DependencyGraph)
        """
        self.inner_nodes = {}
        # Initialize g_graph
        g_graph = DependencyGraph()
        for index, token in enumerate(tokens):
            g_graph.nodelist.append({'word':token, 'tag':tags[index], 'deps':[], 'rel':'NTOP', 'address':index+1})
        # Fully connect non-root nodes in g_graph
        g_graph.connect_graph()
        original_graph = DependencyGraph()
        for index, token in enumerate(tokens):
            original_graph.nodelist.append({'word':token, 'tag':tags[index], 'deps':[], 'rel':'NTOP', 'address':index+1})

        # Initialize b_graph
        b_graph = DependencyGraph()
        b_graph.nodelist = []
        # Initialize c_graph
        c_graph = DependencyGraph()
        c_graph.nodelist = [{'word':token, 'tag':tags[index], 'deps':[],
                             'rel':'NTOP', 'address':index+1}
                            for index, token in enumerate(tokens)]
        # Assign initial scores to g_graph edges
        self.initialize_edge_scores(g_graph)
        print(self.scores)
        # Initialize a list of unvisited vertices (by node address)
        unvisited_vertices = [vertex['address'] for vertex in c_graph.nodelist]
        # Iterate over unvisited vertices
        nr_vertices = len(tokens)
        betas = {}
        while len(unvisited_vertices) > 0:
            # Mark current node as visited
            current_vertex = unvisited_vertices.pop(0)
            print('current_vertex:', current_vertex)
            # Get corresponding node n_i to vertex v_i
            current_node = g_graph.get_by_address(current_vertex)
            print('current_node:', current_node)
            # Get best in-edge node b for current node
            best_in_edge = self.best_incoming_arc(current_vertex)
            betas[current_vertex] = self.original_best_arc(current_vertex)
            print('best in arc: ', best_in_edge, ' --> ', current_vertex)
            # b_graph = Union(b_graph, b)
            for new_vertex in [current_vertex, best_in_edge]:
                b_graph.add_node({'word':'TEMP', 'deps':[], 'rel': 'NTOP', 'address': new_vertex})
            b_graph.add_arc(best_in_edge, current_vertex)
            # Beta(current node) = b  - stored for parse recovery
            # If b_graph contains a cycle, collapse it
            cycle_path = b_graph.contains_cycle()
            if cycle_path:
            # Create a new node v_n+1 with address = len(nodes) + 1
                new_node = {'word': 'NONE', 'deps':[], 'rel': 'NTOP', 'address': nr_vertices + 1}
            # c_graph = Union(c_graph, v_n+1)
                c_graph.add_node(new_node)
            # Collapse all nodes in cycle C into v_n+1
                self.update_edge_scores(new_node, cycle_path)
                self.collapse_nodes(new_node, cycle_path, g_graph, b_graph, c_graph)
                for cycle_index in cycle_path:
                    c_graph.add_arc(new_node['address'], cycle_index)
#                   self.replaced_by[cycle_index] = new_node['address']

                self.inner_nodes[new_node['address']] = cycle_path

            # Add v_n+1 to list of unvisited vertices
                unvisited_vertices.insert(0, nr_vertices + 1)
            # increment # of nodes counter
                nr_vertices += 1
            # Remove cycle nodes from b_graph; B = B - cycle c
                for cycle_node_address in cycle_path:
                    b_graph.remove_by_address(cycle_node_address)
            print('g_graph:\n', g_graph)
            print()
            print('b_graph:\n', b_graph)
            print()
            print('c_graph:\n', c_graph)
            print()
            print('Betas:\n', betas)
            print('replaced nodes', self.inner_nodes)
            print()
        #Recover parse tree
        print('Final scores:\n', self.scores)
        print('Recovering parse...')
        for i in range(len(tokens) + 1, nr_vertices + 1):
            betas[betas[i][1]] = betas[i]
        print('Betas: ', betas)
        for node in original_graph.nodelist:
            node['deps'] = []
        for i in range(1, len(tokens) + 1):
#           print i, betas[i]
            original_graph.add_arc(betas[i][0], betas[i][1])
#       print original_graph
        print('Done.')
        yield original_graph



#################################################################
# Rule-based Non-Projective Parser
#################################################################

class NonprojectiveDependencyParser(object):
    """
    A non-projective, rule-based, dependency parser.  This parser
    will return the set of all possible non-projective parses based on
    the word-to-word relations defined in the parser's dependency
    grammar, and will allow the branches of the parse tree to cross
    in order to capture a variety of linguistic phenomena that a
    projective parser will not.
    """

    def __init__(self, dependency_grammar):
        """
        Creates a new ``NonprojectiveDependencyParser``.

        :param dependency_grammar: a grammar of word-to-word relations.
        :type dependency_grammar: DependencyGrammar
	    """
        self._grammar = dependency_grammar

    def parse(self, tokens):
        """
        Parses the input tokens with respect to the parser's grammar.  Parsing
        is accomplished by representing the search-space of possible parses as
        a fully-connected directed graph.  Arcs that would lead to ungrammatical
        parses are removed and a lattice is constructed of length n, where n is
        the number of input tokens, to represent all possible grammatical
        traversals.  All possible paths through the lattice are then enumerated
        to produce the set of non-projective parses.

        param tokens: A list of tokens to parse.
        type tokens: list(str)
        return: An iterator of non-projective parses.
        rtype: iter(DependencyGraph)
        """
        # Create graph representation of tokens
        self._graph = DependencyGraph()
        self._graph.nodelist = []  # Remove the default root
        for index, token in enumerate(tokens):
            self._graph.nodelist.append({'word':token, 'deps':[], 'rel':'NTOP', 'address':index})
        for head_node in self._graph.nodelist:
            deps = []
            for dep_node in self._graph.nodelist:
                if self._grammar.contains(head_node['word'], dep_node['word']) and not head_node['word'] == dep_node['word']:
                    deps.append(dep_node['address'])
            head_node['deps'] = deps
        # Create lattice of possible heads
        roots = []
        possible_heads = []
        for i, word in enumerate(tokens):
            heads = []
            for j, head in enumerate(tokens):
                if (i != j) and self._grammar.contains(head, word):
                    heads.append(j)
            if len(heads) == 0:
                roots.append(i)
            possible_heads.append(heads)
        # Set roots to attempt
        if len(roots) > 1:
            print("No parses found.")
<<<<<<< HEAD
            return
=======
            return []
>>>>>>> ede0f6ae
        elif len(roots) == 0:
            for i in range(len(tokens)):
                roots.append(i)
        # Traverse lattice
        analyses = []
        for root in roots:
            stack = []
            analysis = [[] for i in range(len(possible_heads))]
            i = 0
            forward = True
            while i >= 0:
                if forward:
                    if len(possible_heads[i]) == 1:
                        analysis[i] = possible_heads[i][0]
                    elif len(possible_heads[i]) == 0:
                        analysis[i] = -1
                    else:
                        head = possible_heads[i].pop()
                        analysis[i] = head
                        stack.append([i, head])
                if not forward:
                    index_on_stack = False
                    for stack_item in stack:
#                       print stack_item
                        if stack_item[0] == i:
                            index_on_stack = True
                    orig_length = len(possible_heads[i])
#                    print len(possible_heads[i])
                    if index_on_stack and orig_length == 0:
                        for j in xrange(len(stack) -1, -1, -1):
                            stack_item = stack[j]
                            if stack_item[0] == i:
                                possible_heads[i].append(stack.pop(j)[1])
#                        print stack
                    elif index_on_stack and orig_length > 0:
                        head = possible_heads[i].pop()
                        analysis[i] = head
                        stack.append([i, head])
                        forward = True

#                   print 'Index on stack:', i, index_on_stack
                if i + 1 == len(possible_heads):
                    analyses.append(analysis[:])
                    forward = False
                if forward:
                    i += 1
                else:
                    i -= 1

        # Filter parses
        # ensure 1 root, every thing has 1 head
        for analysis in analyses:
            root_count = 0
            root = []
            for i, cell in enumerate(analysis):
                if cell == -1:
                    root_count += 1
                    root = i
            if root_count == 1:
                graph = DependencyGraph()
                graph.nodelist[0]['deps'] = root + 1
                for i in range(len(tokens)):
                    node = {'word': tokens[i], 'address': i+1}
                    node['deps'] = [j+1 for j in range(len(tokens)) if analysis[j] == i]
                    graph.nodelist.append(node)
#                cycle = graph.contains_cycle()
#                if not cycle:
                yield graph


#################################################################
# Demos
#################################################################

def demo():
#   hall_demo()
    nonprojective_conll_parse_demo()
    rule_based_demo()


def hall_demo():
    npp = ProbabilisticNonprojectiveParser()
    npp.train([], DemoScorer())
    for parse_graph in npp.parse(['v1', 'v2', 'v3'], [None, None, None]):
        print(parse_graph)

def nonprojective_conll_parse_demo():
    graphs = [DependencyGraph(entry)
              for entry in conll_data2.split('\n\n') if entry]
    npp = ProbabilisticNonprojectiveParser()
    npp.train(graphs, NaiveBayesDependencyScorer())
    for parse_graph in npp.parse(['Cathy', 'zag', 'hen', 'zwaaien', '.'], ['N', 'V', 'Pron', 'Adj', 'N', 'Punc']):
        print(parse_graph)

def rule_based_demo():
    grammar = parse_dependency_grammar("""
    'taught' -> 'play' | 'man'
    'man' -> 'the' | 'in'
    'in' -> 'corner'
    'corner' -> 'the'
    'play' -> 'golf' | 'dachshund' | 'to'
    'dachshund' -> 'his'
    """)
    print(grammar)
    ndp = NonprojectiveDependencyParser(grammar)
    graphs = ndp.parse(['the', 'man', 'in', 'the', 'corner', 'taught', 'his', 'dachshund', 'to', 'play', 'golf'])
    print('Graphs:')
    for graph in graphs:
        print(graph)

if __name__ == '__main__':
    demo()<|MERGE_RESOLUTION|>--- conflicted
+++ resolved
@@ -521,22 +521,18 @@
             if len(heads) == 0:
                 roots.append(i)
             possible_heads.append(heads)
+
         # Set roots to attempt
-        if len(roots) > 1:
-            print("No parses found.")
-<<<<<<< HEAD
-            return
-=======
-            return []
->>>>>>> ede0f6ae
-        elif len(roots) == 0:
-            for i in range(len(tokens)):
-                roots.append(i)
-        # Traverse lattice
-        analyses = []
-        for root in roots:
-            stack = []
-            analysis = [[] for i in range(len(possible_heads))]
+        if len(roots) < 2:
+            if len(roots) == 0:
+                for i in range(len(tokens)):
+                    roots.append(i)
+
+            # Traverse lattice
+            analyses = []
+            for root in roots:
+                stack = []
+                analysis = [[] for i in range(len(possible_heads))]
             i = 0
             forward = True
             while i >= 0:
@@ -556,13 +552,13 @@
                         if stack_item[0] == i:
                             index_on_stack = True
                     orig_length = len(possible_heads[i])
-#                    print len(possible_heads[i])
+#                   print len(possible_heads[i])
                     if index_on_stack and orig_length == 0:
                         for j in xrange(len(stack) -1, -1, -1):
                             stack_item = stack[j]
                             if stack_item[0] == i:
                                 possible_heads[i].append(stack.pop(j)[1])
-#                        print stack
+#                       print stack
                     elif index_on_stack and orig_length > 0:
                         head = possible_heads[i].pop()
                         analysis[i] = head
@@ -594,8 +590,8 @@
                     node = {'word': tokens[i], 'address': i+1}
                     node['deps'] = [j+1 for j in range(len(tokens)) if analysis[j] == i]
                     graph.nodelist.append(node)
-#                cycle = graph.contains_cycle()
-#                if not cycle:
+#               cycle = graph.contains_cycle()
+#               if not cycle:
                 yield graph
 
 
