# -*- coding: utf-8 -*-
# Natural Language Toolkit: Chart Parser for Feature-Based Grammars
#
# Copyright (C) 2001-2019 NLTK Project
# Author: Rob Speer <rspeer@mit.edu>
#         Peter Ljunglöf <peter.ljunglof@heatherleaf.se>
# URL: <http://nltk.org/>
# For license information, see LICENSE.TXT

"""
Extension of chart parsing implementation to handle grammars with
feature structures as nodes.
"""

from six.moves import range

from nltk.compat import time_clock
from nltk.featstruct import FeatStruct, unify, TYPE, find_variables
from nltk.sem import logic
from nltk.tree import Tree
from nltk.grammar import (
    Nonterminal,
    Production,
    CFG,
    FeatStructNonterminal,
    is_nonterminal,
    is_terminal,
)
from nltk.parse.chart import (
    TreeEdge,
    Chart,
    ChartParser,
    EdgeI,
    FundamentalRule,
    LeafInitRule,
    EmptyPredictRule,
    BottomUpPredictRule,
    SingleEdgeFundamentalRule,
    BottomUpPredictCombineRule,
    CachedTopDownPredictRule,
    TopDownInitRule,
)

# ////////////////////////////////////////////////////////////
# Tree Edge
# ////////////////////////////////////////////////////////////


class FeatureTreeEdge(TreeEdge):
    """
    A specialized tree edge that allows shared variable bindings
    between nonterminals on the left-hand side and right-hand side.

    Each ``FeatureTreeEdge`` contains a set of ``bindings``, i.e., a
    dictionary mapping from variables to values.  If the edge is not
    complete, then these bindings are simply stored.  However, if the
    edge is complete, then the constructor applies these bindings to
    every nonterminal in the edge whose symbol implements the
    interface ``SubstituteBindingsI``.
    """

    def __init__(self, span, lhs, rhs, dot=0, bindings=None):
        """
        Construct a new edge.  If the edge is incomplete (i.e., if
        ``dot<len(rhs)``), then store the bindings as-is.  If the edge
        is complete (i.e., if ``dot==len(rhs)``), then apply the
        bindings to all nonterminals in ``lhs`` and ``rhs``, and then
        clear the bindings.  See ``TreeEdge`` for a description of
        the other arguments.
        """
        if bindings is None:
            bindings = {}

        # If the edge is complete, then substitute in the bindings,
        # and then throw them away.  (If we didn't throw them away, we
        # might think that 2 complete edges are different just because
        # they have different bindings, even though all bindings have
        # already been applied.)
        if dot == len(rhs) and bindings:
            lhs = self._bind(lhs, bindings)
            rhs = [self._bind(elt, bindings) for elt in rhs]
            bindings = {}

        # Initialize the edge.
        TreeEdge.__init__(self, span, lhs, rhs, dot)
        self._bindings = bindings
        self._comparison_key = (self._comparison_key, tuple(sorted(bindings.items())))

    @staticmethod
    def from_production(production, index):
        """
        :return: A new ``TreeEdge`` formed from the given production.
            The new edge's left-hand side and right-hand side will
            be taken from ``production``; its span will be
            ``(index,index)``; and its dot position will be ``0``.
        :rtype: TreeEdge
        """
        return FeatureTreeEdge(
            span=(index, index), lhs=production.lhs(), rhs=production.rhs(), dot=0
        )

    def move_dot_forward(self, new_end, bindings=None):
        """
        :return: A new ``FeatureTreeEdge`` formed from this edge.
            The new edge's dot position is increased by ``1``,
            and its end index will be replaced by ``new_end``.
        :rtype: FeatureTreeEdge
        :param new_end: The new end index.
        :type new_end: int
        :param bindings: Bindings for the new edge.
        :type bindings: dict
        """
        return FeatureTreeEdge(
            span=(self._span[0], new_end),
            lhs=self._lhs,
            rhs=self._rhs,
            dot=self._dot + 1,
            bindings=bindings,
        )

    def _bind(self, nt, bindings):
        if not isinstance(nt, FeatStructNonterminal):
            return nt
        return nt.substitute_bindings(bindings)

    def next_with_bindings(self):
        return self._bind(self.nextsym(), self._bindings)

    def bindings(self):
        """
        Return a copy of this edge's bindings dictionary.
        """
        return self._bindings.copy()

    def variables(self):
        """
        :return: The set of variables used by this edge.
        :rtype: set(Variable)
        """
        return find_variables(
            [self._lhs]
            + list(self._rhs)
            + list(self._bindings.keys())
            + list(self._bindings.values()),
            fs_class=FeatStruct,
        )

    def __str__(self):
        if self.is_complete():
            return super().__str__()
        else:
            bindings = "{%s}" % ", ".join(
                "%s: %r" % item for item in sorted(self._bindings.items())
            )
            return "%s %s" % (super().__str__(), bindings)


# ////////////////////////////////////////////////////////////
# A specialized Chart for feature grammars
# ////////////////////////////////////////////////////////////

# TODO: subsumes check when adding new edges


class FeatureChart(Chart):
    """
    A Chart for feature grammars.
    :see: ``Chart`` for more information.
    """

    def select(self, **restrictions):
        """
        Returns an iterator over the edges in this chart.
        See ``Chart.select`` for more information about the
        ``restrictions`` on the edges.
        """
        # If there are no restrictions, then return all edges.
        if restrictions == {}:
            return iter(self._edges)

        # Find the index corresponding to the given restrictions.
        restr_keys = sorted(restrictions.keys())
        restr_keys = tuple(restr_keys)

        # If it doesn't exist, then create it.
        if restr_keys not in self._indexes:
            self._add_index(restr_keys)

        vals = tuple(
            self._get_type_if_possible(restrictions[key]) for key in restr_keys
        )
        return iter(self._indexes[restr_keys].get(vals, []))

    def _add_index(self, restr_keys):
        """
        A helper function for ``select``, which creates a new index for
        a given set of attributes (aka restriction keys).
        """
        # Make sure it's a valid index.
        for key in restr_keys:
            if not hasattr(EdgeI, key):
                raise ValueError("Bad restriction: %s" % key)

        # Create the index.
        index = self._indexes[restr_keys] = {}

        # Add all existing edges to the index.
        for edge in self._edges:
            vals = tuple(
                self._get_type_if_possible(getattr(edge, key)()) for key in restr_keys
            )
            index.setdefault(vals, []).append(edge)

    def _register_with_indexes(self, edge):
        """
        A helper function for ``insert``, which registers the new
        edge with all existing indexes.
        """
        for (restr_keys, index) in self._indexes.items():
            vals = tuple(
                self._get_type_if_possible(getattr(edge, key)()) for key in restr_keys
            )
            index.setdefault(vals, []).append(edge)

    def _get_type_if_possible(self, item):
        """
        Helper function which returns the ``TYPE`` feature of the ``item``,
        if it exists, otherwise it returns the ``item`` itself
        """
        if isinstance(item, dict) and TYPE in item:
            return item[TYPE]
        else:
            return item

    def parses(self, start, tree_class=Tree):
        for edge in self.select(start=0, end=self._num_leaves):
            if (
                (isinstance(edge, FeatureTreeEdge))
                and (edge.lhs()[TYPE] == start[TYPE])
                and (unify(edge.lhs(), start, rename_vars=True))
            ):
                for tree in self.trees(edge, complete=True, tree_class=tree_class):
                    yield tree


# ////////////////////////////////////////////////////////////
# Fundamental Rule
# ////////////////////////////////////////////////////////////


class FeatureFundamentalRule(FundamentalRule):
    """
    A specialized version of the fundamental rule that operates on
    nonterminals whose symbols are ``FeatStructNonterminal``s.  Rather
    tha simply comparing the nonterminals for equality, they are
    unified.  Variable bindings from these unifications are collected
    and stored in the chart using a ``FeatureTreeEdge``.  When a
    complete edge is generated, these bindings are applied to all
    nonterminals in the edge.

    The fundamental rule states that:

    - ``[A -> alpha \* B1 beta][i:j]``
    - ``[B2 -> gamma \*][j:k]``

    licenses the edge:

    - ``[A -> alpha B3 \* beta][i:j]``

    assuming that B1 and B2 can be unified to generate B3.
    """

    def apply(self, chart, grammar, left_edge, right_edge):
        # Make sure the rule is applicable.
        if not (
            left_edge.end() == right_edge.start()
            and left_edge.is_incomplete()
            and right_edge.is_complete()
            and isinstance(left_edge, FeatureTreeEdge)
        ):
            return
        found = right_edge.lhs()
        nextsym = left_edge.nextsym()
        if isinstance(right_edge, FeatureTreeEdge):
            if not is_nonterminal(nextsym):
                return
            if left_edge.nextsym()[TYPE] != right_edge.lhs()[TYPE]:
                return
            # Create a copy of the bindings.
            bindings = left_edge.bindings()
            # We rename vars here, because we don't want variables
            # from the two different productions to match.
            found = found.rename_variables(used_vars=left_edge.variables())
            # Unify B1 (left_edge.nextsym) with B2 (right_edge.lhs) to
            # generate B3 (result).
            result = unify(nextsym, found, bindings, rename_vars=False)
            if result is None:
                return
        else:
            if nextsym != found:
                return
            # Create a copy of the bindings.
            bindings = left_edge.bindings()

        # Construct the new edge.
        new_edge = left_edge.move_dot_forward(right_edge.end(), bindings)

        # Add it to the chart, with appropriate child pointers.
        if chart.insert_with_backpointer(new_edge, left_edge, right_edge):
            yield new_edge


class FeatureSingleEdgeFundamentalRule(SingleEdgeFundamentalRule):
    """
    A specialized version of the completer / single edge fundamental rule
    that operates on nonterminals whose symbols are ``FeatStructNonterminal``s.
    Rather than simply comparing the nonterminals for equality, they are
    unified.
    """

    _fundamental_rule = FeatureFundamentalRule()

    def _apply_complete(self, chart, grammar, right_edge):
        fr = self._fundamental_rule
        for left_edge in chart.select(
            end=right_edge.start(), is_complete=False, nextsym=right_edge.lhs()
        ):
            for new_edge in fr.apply(chart, grammar, left_edge, right_edge):
                yield new_edge

    def _apply_incomplete(self, chart, grammar, left_edge):
        fr = self._fundamental_rule
        for right_edge in chart.select(
            start=left_edge.end(), is_complete=True, lhs=left_edge.nextsym()
        ):
            for new_edge in fr.apply(chart, grammar, left_edge, right_edge):
                yield new_edge


# ////////////////////////////////////////////////////////////
# Top-Down Prediction
# ////////////////////////////////////////////////////////////


class FeatureTopDownInitRule(TopDownInitRule):
    def apply(self, chart, grammar):
        for prod in grammar.productions(lhs=grammar.start()):
            new_edge = FeatureTreeEdge.from_production(prod, 0)
            if chart.insert(new_edge, ()):
                yield new_edge


class FeatureTopDownPredictRule(CachedTopDownPredictRule):
    """
    A specialized version of the (cached) top down predict rule that operates
    on nonterminals whose symbols are ``FeatStructNonterminal``s.  Rather
    than simply comparing the nonterminals for equality, they are
    unified.

    The top down expand rule states that:

    - ``[A -> alpha \* B1 beta][i:j]``

    licenses the edge:

    - ``[B2 -> \* gamma][j:j]``

    for each grammar production ``B2 -> gamma``, assuming that B1
    and B2 can be unified.
    """

    def apply(self, chart, grammar, edge):
        if edge.is_complete():
            return
        nextsym, index = edge.nextsym(), edge.end()
        if not is_nonterminal(nextsym):
            return

        # If we've already applied this rule to an edge with the same
        # next & end, and the chart & grammar have not changed, then
        # just return (no new edges to add).
        nextsym_with_bindings = edge.next_with_bindings()
        done = self._done.get((nextsym_with_bindings, index), (None, None))
        if done[0] is chart and done[1] is grammar:
            return

        for prod in grammar.productions(lhs=nextsym):
            # If the left corner in the predicted production is
            # leaf, it must match with the input.
            if prod.rhs():
                first = prod.rhs()[0]
                if is_terminal(first):
                    if index >= chart.num_leaves():
                        continue
                    if first != chart.leaf(index):
                        continue

            # We rename vars here, because we don't want variables
            # from the two different productions to match.
            if unify(prod.lhs(), nextsym_with_bindings, rename_vars=True):
                new_edge = FeatureTreeEdge.from_production(prod, edge.end())
                if chart.insert(new_edge, ()):
                    yield new_edge

        # Record the fact that we've applied this rule.
        self._done[nextsym_with_bindings, index] = (chart, grammar)


# ////////////////////////////////////////////////////////////
# Bottom-Up Prediction
# ////////////////////////////////////////////////////////////


class FeatureBottomUpPredictRule(BottomUpPredictRule):
    def apply(self, chart, grammar, edge):
        if edge.is_incomplete():
            return
        for prod in grammar.productions(rhs=edge.lhs()):
            if isinstance(edge, FeatureTreeEdge):
                _next = prod.rhs()[0]
                if not is_nonterminal(_next):
                    continue

            new_edge = FeatureTreeEdge.from_production(prod, edge.start())
            if chart.insert(new_edge, ()):
                yield new_edge


class FeatureBottomUpPredictCombineRule(BottomUpPredictCombineRule):
    def apply(self, chart, grammar, edge):
        if edge.is_incomplete():
            return
        found = edge.lhs()
        for prod in grammar.productions(rhs=found):
            bindings = {}
            if isinstance(edge, FeatureTreeEdge):
                _next = prod.rhs()[0]
                if not is_nonterminal(_next):
                    continue

                # We rename vars here, because we don't want variables
                # from the two different productions to match.
                used_vars = find_variables(
                    (prod.lhs(),) + prod.rhs(), fs_class=FeatStruct
                )
                found = found.rename_variables(used_vars=used_vars)

                result = unify(_next, found, bindings, rename_vars=False)
                if result is None:
                    continue

            new_edge = FeatureTreeEdge.from_production(
                prod, edge.start()
            ).move_dot_forward(edge.end(), bindings)
            if chart.insert(new_edge, (edge,)):
                yield new_edge


class FeatureEmptyPredictRule(EmptyPredictRule):
    def apply(self, chart, grammar):
        for prod in grammar.productions(empty=True):
            for index in range(chart.num_leaves() + 1):
                new_edge = FeatureTreeEdge.from_production(prod, index)
                if chart.insert(new_edge, ()):
                    yield new_edge


# ////////////////////////////////////////////////////////////
# Feature Chart Parser
# ////////////////////////////////////////////////////////////

TD_FEATURE_STRATEGY = [
    LeafInitRule(),
    FeatureTopDownInitRule(),
    FeatureTopDownPredictRule(),
    FeatureSingleEdgeFundamentalRule(),
]
BU_FEATURE_STRATEGY = [
    LeafInitRule(),
    FeatureEmptyPredictRule(),
    FeatureBottomUpPredictRule(),
    FeatureSingleEdgeFundamentalRule(),
]
BU_LC_FEATURE_STRATEGY = [
    LeafInitRule(),
    FeatureEmptyPredictRule(),
    FeatureBottomUpPredictCombineRule(),
    FeatureSingleEdgeFundamentalRule(),
]


class FeatureChartParser(ChartParser):
    def __init__(
        self,
        grammar,
        strategy=BU_LC_FEATURE_STRATEGY,
        trace_chart_width=20,
        chart_class=FeatureChart,
        **parser_args
    ):
        ChartParser.__init__(
            self,
            grammar,
            strategy=strategy,
            trace_chart_width=trace_chart_width,
            chart_class=chart_class,
            **parser_args
        )


class FeatureTopDownChartParser(FeatureChartParser):
    def __init__(self, grammar, **parser_args):
        FeatureChartParser.__init__(self, grammar, TD_FEATURE_STRATEGY, **parser_args)


class FeatureBottomUpChartParser(FeatureChartParser):
    def __init__(self, grammar, **parser_args):
        FeatureChartParser.__init__(self, grammar, BU_FEATURE_STRATEGY, **parser_args)


class FeatureBottomUpLeftCornerChartParser(FeatureChartParser):
    def __init__(self, grammar, **parser_args):
        FeatureChartParser.__init__(
            self, grammar, BU_LC_FEATURE_STRATEGY, **parser_args
        )


# ////////////////////////////////////////////////////////////
# Instantiate Variable Chart
# ////////////////////////////////////////////////////////////


class InstantiateVarsChart(FeatureChart):
    """
    A specialized chart that 'instantiates' variables whose names
    start with '@', by replacing them with unique new variables.
    In particular, whenever a complete edge is added to the chart, any
    variables in the edge's ``lhs`` whose names start with '@' will be
    replaced by unique new ``Variable``s.
    """

    def __init__(self, tokens):
        FeatureChart.__init__(self, tokens)

    def initialize(self):
        self._instantiated = set()
        FeatureChart.initialize(self)

    def insert(self, edge, child_pointer_list):
        if edge in self._instantiated:
            return False
        self.instantiate_edge(edge)
        return FeatureChart.insert(self, edge, child_pointer_list)

    def instantiate_edge(self, edge):
        """
        If the edge is a ``FeatureTreeEdge``, and it is complete,
        then instantiate all variables whose names start with '@',
        by replacing them with unique new variables.

        Note that instantiation is done in-place, since the
        parsing algorithms might already hold a reference to
        the edge for future use.
        """
        # If the edge is a leaf, or is not complete, or is
        # already in the chart, then just return it as-is.
        if not isinstance(edge, FeatureTreeEdge):
            return
        if not edge.is_complete():
            return
        if edge in self._edge_to_cpls:
            return

        # Get a list of variables that need to be instantiated.
        # If there are none, then return as-is.
        inst_vars = self.inst_vars(edge)
        if not inst_vars:
            return

        # Instantiate the edge!
        self._instantiated.add(edge)
        edge._lhs = edge.lhs().substitute_bindings(inst_vars)

    def inst_vars(self, edge):
        return dict(
            (var, logic.unique_variable())
            for var in edge.lhs().variables()
            if var.name.startswith("@")
        )


# ////////////////////////////////////////////////////////////
# Demo
# ////////////////////////////////////////////////////////////


def demo_grammar():
    from nltk.grammar import FeatureGrammar

    return FeatureGrammar.fromstring(
        """
S  -> NP VP
PP -> Prep NP
NP -> NP PP
VP -> VP PP
VP -> Verb NP
VP -> Verb
NP -> Det[pl=?x] Noun[pl=?x]
NP -> "John"
NP -> "I"
Det -> "the"
Det -> "my"
Det[-pl] -> "a"
Noun[-pl] -> "dog"
Noun[-pl] -> "cookie"
Verb -> "ate"
Verb -> "saw"
Prep -> "with"
Prep -> "under"
"""
    )


def demo(
    print_times=True,
    print_grammar=True,
    print_trees=True,
    print_sentence=True,
    trace=1,
    parser=FeatureChartParser,
    sent="I saw John with a dog with my cookie",
):
    import sys, time

    print()
    grammar = demo_grammar()
    if print_grammar:
        print(grammar)
        print()
    print("*", parser.__name__)
    if print_sentence:
        print("Sentence:", sent)
    tokens = sent.split()
<<<<<<< HEAD
    t = time.time()
=======
    t = time_clock()
>>>>>>> 762663e9
    cp = parser(grammar, trace=trace)
    chart = cp.chart_parse(tokens)
    trees = list(chart.parses(grammar.start()))
    if print_times:
        print("Time: %s" % (time_clock() - t))
    if print_trees:
        for tree in trees:
            print(tree)
    else:
        print("Nr trees:", len(trees))


def run_profile():
    import profile

    profile.run("for i in range(1): demo()", "/tmp/profile.out")
    import pstats

    p = pstats.Stats("/tmp/profile.out")
    p.strip_dirs().sort_stats("time", "cum").print_stats(60)
    p.strip_dirs().sort_stats("cum", "time").print_stats(60)


if __name__ == "__main__":
    from nltk.data import load

    demo()
    print()
    grammar = load("grammars/book_grammars/feat0.fcfg")
    cp = FeatureChartParser(grammar, trace=2)
    sent = "Kim likes children"
    tokens = sent.split()
    trees = cp.parse(tokens)
    for tree in trees:
        print(tree)<|MERGE_RESOLUTION|>--- conflicted
+++ resolved
@@ -641,11 +641,7 @@
     if print_sentence:
         print("Sentence:", sent)
     tokens = sent.split()
-<<<<<<< HEAD
-    t = time.time()
-=======
     t = time_clock()
->>>>>>> 762663e9
     cp = parser(grammar, trace=trace)
     chart = cp.chart_parse(tokens)
     trees = list(chart.parses(grammar.start()))
