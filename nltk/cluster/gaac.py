--- conflicted
+++ resolved
@@ -5,11 +5,6 @@
 # URL: <http://www.nltk.org/>
 # For license information, see LICENSE.TXT
 from __future__ import print_function
-<<<<<<< HEAD
-
-import numpy
-=======
->>>>>>> 6bd10b5c
 import copy
 
 try:
