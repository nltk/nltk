# Natural Language Toolkit: Texts
#
# Copyright (C) 2001-2017 NLTK Project
# Author: Steven Bird <stevenbird1@gmail.com>
#         Edward Loper <edloper@gmail.com>
# URL: <http://nltk.org/>
# For license information, see LICENSE.TXT

"""
This module brings together a variety of NLTK functionality for
text analysis, and provides simple, interactive interfaces.
Functionality includes: concordancing, collocation discovery,
regular expression search over tokenized strings, and
distributional similarity.
"""
from __future__ import print_function, division, unicode_literals, absolute_import

from math import log
from collections import defaultdict, Counter, namedtuple
from functools import reduce
from itertools import islice
import re

from six import text_type

from nltk.probability import FreqDist, LidstoneProbDist
from nltk.probability import ConditionalFreqDist as CFD
from nltk.util import tokenwrap, LazyConcatenation
from nltk.metrics import f_measure, BigramAssocMeasures
from nltk.collocations import BigramCollocationFinder
from nltk.compat import python_2_unicode_compatible

ConcordanceLine = namedtuple('ConcordanceLine',
                             ['left', 'query', 'right', 'offset',
                              'left_print', 'right_print', 'line'])

class ContextIndex(object):
    """
    A bidirectional index between words and their 'contexts' in a text.
    The context of a word is usually defined to be the words that occur
    in a fixed window around the word; but other definitions may also
    be used by providing a custom context function.
    """
    @staticmethod
    def _default_context(tokens, i):
        """One left token and one right token, normalized to lowercase"""
        left = (tokens[i - 1].lower() if i != 0 else '*START*')
        right = (tokens[i + 1].lower() if i != len(tokens) - 1 else '*END*')
        return (left, right)

    def __init__(self, tokens, context_func=None, filter=None, key=lambda x: x):
        self._key = key
        self._tokens = tokens
        if context_func:
            self._context_func = context_func
        else:
            self._context_func = self._default_context
        if filter:
            tokens = [t for t in tokens if filter(t)]
        self._word_to_contexts = CFD((self._key(w), self._context_func(tokens, i))
                                     for i, w in enumerate(tokens))
        self._context_to_words = CFD((self._context_func(tokens, i), self._key(w))
                                     for i, w in enumerate(tokens))

    def tokens(self):
        """
        :rtype: list(str)
        :return: The document that this context index was
            created from.
        """
        return self._tokens

    def word_similarity_dict(self, word):
        """
        Return a dictionary mapping from words to 'similarity scores,'
        indicating how often these two words occur in the same
        context.
        """
        word = self._key(word)
        word_contexts = set(self._word_to_contexts[word])

        scores = {}
        for w, w_contexts in self._word_to_contexts.items():
            scores[w] = f_measure(word_contexts, set(w_contexts))

        return scores

    def similar_words(self, word, n=20):
        scores = defaultdict(int)
        for c in self._word_to_contexts[self._key(word)]:
            for w in self._context_to_words[c]:
                if w != word:
                    scores[w] += self._context_to_words[c][word] * \
                        self._context_to_words[c][w]
        return sorted(scores, key=scores.get, reverse=True)[:n]

    def common_contexts(self, words, fail_on_unknown=False):
        """
        Find contexts where the specified words can all appear; and
        return a frequency distribution mapping each context to the
        number of times that context was used.

        :param words: The words used to seed the similarity search
        :type words: str
        :param fail_on_unknown: If true, then raise a value error if
            any of the given words do not occur at all in the index.
        """
        words = [self._key(w) for w in words]
        contexts = [set(self._word_to_contexts[w]) for w in words]
        empty = [words[i] for i in range(len(words)) if not contexts[i]]
        common = reduce(set.intersection, contexts)
        if empty and fail_on_unknown:
            raise ValueError("The following word(s) were not found:",
                             " ".join(words))
        elif not common:
            # nothing in common -- just return an empty freqdist.
            return FreqDist()
        else:
            fd = FreqDist(c for w in words
                          for c in self._word_to_contexts[w]
                          if c in common)
            return fd


@python_2_unicode_compatible
class ConcordanceIndex(object):
    """
    An index that can be used to look up the offset locations at which
    a given word occurs in a document.
    """

    def __init__(self, tokens, key=lambda x: x):
        """
        Construct a new concordance index.

        :param tokens: The document (list of tokens) that this
            concordance index was created from.  This list can be used
            to access the context of a given word occurrence.
        :param key: A function that maps each token to a normalized
            version that will be used as a key in the index.  E.g., if
            you use ``key=lambda s:s.lower()``, then the index will be
            case-insensitive.
        """
        self._tokens = tokens
        """The document (list of tokens) that this concordance index
           was created from."""

        self._key = key
        """Function mapping each token to an index key (or None)."""

        self._offsets = defaultdict(list)
        """Dictionary mapping words (or keys) to lists of offset indices."""
        # Initialize the index (self._offsets)
        for index, word in enumerate(tokens):
            word = self._key(word)
            self._offsets[word].append(index)

    def tokens(self):
        """
        :rtype: list(str)
        :return: The document that this concordance index was
            created from.
        """
        return self._tokens

    def offsets(self, word):
        """
        :rtype: list(int)
        :return: A list of the offset positions at which the given
            word occurs.  If a key function was specified for the
            index, then given word's key will be looked up.
        """
        word = self._key(word)
        return self._offsets[word]

    def __repr__(self):
        return '<ConcordanceIndex for %d tokens (%d types)>' % (
            len(self._tokens), len(self._offsets))

    def find_concordance(self, word, width=80, lines=25):
        """
        Find the concordance lines given the query word.
        """
        half_width = (width - len(word) - 2) // 2
        context = width // 4  # approx number of words of context

        # Find the instances of the word to create the ConcordanceLine
        concordance_list = []
        offsets = self.offsets(word)
        if offsets:
            for i in offsets:
                query_word = self._tokens[i]
                # Find the context of query word.
                left_context = self._tokens[i-context:i]
                right_context = self._tokens[i+1:i+context]
                # Create the pretty lines with the query_word in the middle.
                left_print= ' '.join(left_context)[-half_width:]
                right_print = ' '.join(right_context)[:half_width]
                # The WYSIWYG line of the concordance.
                line_print = ' '.join([left_print, query_word, right_print])
                # Create the ConcordanceLine
                concordance_line = ConcordanceLine(left_context, query_word,
                                                    right_context, i,
                                                    left_print, right_print, line_print)
                concordance_list.append(concordance_line)
        return concordance_list[:lines]

    def print_concordance(self, word, width=80, lines=25):
        """
        Print concordance lines given the query word.
        :param word: The target word
        :type word: str
        :param lines: The number of lines to display (default=25)
        :type lines: int
        :param width: The width of each line, in characters (default=80)
        :type width: int
        :param save: The option to save the concordance.
        :type save: bool
        """
<<<<<<< HEAD
        half_width = (width - len(word) - 2) // 2
        context = width // 4  # approx number of words of context

        offsets = self.offsets(word)
        if offsets:
            lines = min(lines, len(offsets))
            print("Displaying %s of %s matches:" % (lines, len(offsets)))
            for i in offsets:
                if lines <= 0:
                    break
                left = (' ' * half_width +
                        ' '.join(self._tokens[i - context:i]))
                right = ' '.join(self._tokens[i + 1:i + context])
                left = left[-half_width:]
                right = right[:half_width]
                print(left, self._tokens[i], right)
                lines -= 1
=======
        concordance_list = self.find_concordance(word, width=80, lines=25)

        if not concordance_list:
            print("no matches")
>>>>>>> 0754e228
        else:
            lines = min(lines, len(concordance_list))
            print("Displaying {} of {} matches:".format(lines,len(concordance_list)))
            for i, concordance_line in enumerate(concordance_list[:lines]):
                print(concordance_line.line)



class TokenSearcher(object):
    """
    A class that makes it easier to use regular expressions to search
    over tokenized strings.  The tokenized string is converted to a
    string where tokens are marked with angle brackets -- e.g.,
    ``'<the><window><is><still><open>'``.  The regular expression
    passed to the ``findall()`` method is modified to treat angle
    brackets as non-capturing parentheses, in addition to matching the
    token boundaries; and to have ``'.'`` not match the angle brackets.
    """

    def __init__(self, tokens):
        self._raw = ''.join('<' + w + '>' for w in tokens)

    def findall(self, regexp):
        """
        Find instances of the regular expression in the text.
        The text is a list of tokens, and a regexp pattern to match
        a single token must be surrounded by angle brackets.  E.g.

        >>> from nltk.text import TokenSearcher
        >>> print('hack'); from nltk.book import text1, text5, text9
        hack...
        >>> text5.findall("<.*><.*><bro>")
        you rule bro; telling you bro; u twizted bro
        >>> text1.findall("<a>(<.*>)<man>")
        monied; nervous; dangerous; white; white; white; pious; queer; good;
        mature; white; Cape; great; wise; wise; butterless; white; fiendish;
        pale; furious; better; certain; complete; dismasted; younger; brave;
        brave; brave; brave
        >>> text9.findall("<th.*>{3,}")
        thread through those; the thought that; that the thing; the thing
        that; that that thing; through these than through; them that the;
        through the thick; them that they; thought that the

        :param regexp: A regular expression
        :type regexp: str
        """
        # preprocess the regular expression
        regexp = re.sub(r'\s', '', regexp)
        regexp = re.sub(r'<', '(?:<(?:', regexp)
        regexp = re.sub(r'>', ')>)', regexp)
        regexp = re.sub(r'(?<!\\)\.', '[^>]', regexp)

        # perform the search
        hits = re.findall(regexp, self._raw)

        # Sanity check
        for h in hits:
            if not h.startswith('<') and h.endswith('>'):
                raise ValueError('Bad regexp for TokenSearcher.findall')

        # postprocess the output
        hits = [h[1:-1].split('><') for h in hits]
        return hits


@python_2_unicode_compatible
class Text(object):
    """
    A wrapper around a sequence of simple (string) tokens, which is
    intended to support initial exploration of texts (via the
    interactive console).  Its methods perform a variety of analyses
    on the text's contexts (e.g., counting, concordancing, collocation
    discovery), and display the results.  If you wish to write a
    program which makes use of these analyses, then you should bypass
    the ``Text`` class, and use the appropriate analysis function or
    class directly instead.

    A ``Text`` is typically initialized from a given document or
    corpus.  E.g.:

    >>> import nltk.corpus
    >>> from nltk.text import Text
    >>> moby = Text(nltk.corpus.gutenberg.words('melville-moby_dick.txt'))

    """
    # This defeats lazy loading, but makes things faster.  This
    # *shouldn't* be necessary because the corpus view *should* be
    # doing intelligent caching, but without this it's running slow.
    # Look into whether the caching is working correctly.
    _COPY_TOKENS = True

    def __init__(self, tokens, name=None):
        """
        Create a Text object.

        :param tokens: The source text.
        :type tokens: sequence of str
        """
        if self._COPY_TOKENS:
            tokens = list(tokens)
        self.tokens = tokens

        if name:
            self.name = name
        elif ']' in tokens[:20]:
            end = tokens[:20].index(']')
            self.name = " ".join(text_type(tok) for tok in tokens[1:end])
        else:
            self.name = " ".join(text_type(tok) for tok in tokens[:8]) + "..."

    #////////////////////////////////////////////////////////////
    # Support item & slice access
    #////////////////////////////////////////////////////////////

    def __getitem__(self, i):
        if isinstance(i, slice):
            return self.tokens[i.start:i.stop]
        else:
            return self.tokens[i]

    def __len__(self):
        return len(self.tokens)

    #////////////////////////////////////////////////////////////
    # Interactive console methods
    #////////////////////////////////////////////////////////////

    def concordance(self, word, width=79, lines=25):
        """
        Prints a concordance for ``word`` with the specified context window.
        Word matching is not case-sensitive.

        :param word: The target word
        :type word: str
        :param width: The width of each line, in characters (default=80)
        :type width: int
        :param lines: The number of lines to display (default=25)
        :type lines: int

        :seealso: ``ConcordanceIndex``
        """
        if '_concordance_index' not in self.__dict__:
<<<<<<< HEAD
            #print("Building index...")
            self._concordance_index = ConcordanceIndex(self.tokens,
                                                       key=lambda s: s.lower())
=======
            self._concordance_index = ConcordanceIndex(self.tokens, key=lambda s:s.lower())

        return self._concordance_index.print_concordance(word, width, lines)

    def concordance_list(self,  word, width=79, lines=25):
        """
        Generate a concordance for ``word`` with the specified context window.
        Word matching is not case-sensitive.
>>>>>>> 0754e228

        :param word: The target word
        :type word: str
        :param width: The width of each line, in characters (default=80)
        :type width: int
        :param lines: The number of lines to display (default=25)
        :type lines: int

        :seealso: ``ConcordanceIndex``
        """
        if '_concordance_index' not in self.__dict__:
            self._concordance_index = ConcordanceIndex(self.tokens, key=lambda s:s.lower())
        return self._concordance_index.find_concordance(word, width, lines)

    def collocations(self, num=20, window_size=2):
        """
        Print collocations derived from the text, ignoring stopwords.

        :seealso: find_collocations
        :param num: The maximum number of collocations to print.
        :type num: int
        :param window_size: The number of tokens spanned by a collocation (default=2)
        :type window_size: int
        """
        if not ('_collocations' in self.__dict__ and self._num == num and self._window_size == window_size):
            self._num = num
            self._window_size = window_size

            #print("Building collocations list")
            from nltk.corpus import stopwords
            ignored_words = stopwords.words('english')
            finder = BigramCollocationFinder.from_words(
                self.tokens, window_size)
            finder.apply_freq_filter(2)
            finder.apply_word_filter(lambda w: len(
                w) < 3 or w.lower() in ignored_words)
            bigram_measures = BigramAssocMeasures()
            self._collocations = finder.nbest(
                bigram_measures.likelihood_ratio, num)
        colloc_strings = [w1 + ' ' + w2 for w1, w2 in self._collocations]
        print(tokenwrap(colloc_strings, separator="; "))

    def count(self, word):
        """
        Count the number of times this word appears in the text.
        """
        return self.tokens.count(word)

    def index(self, word):
        """
        Find the index of the first occurrence of the word in the text.
        """
        return self.tokens.index(word)

    def readability(self, method):
        # code from nltk_contrib.readability
        raise NotImplementedError

    def similar(self, word, num=20):
        """
        Distributional similarity: find other words which appear in the
        same contexts as the specified word; list most similar words first.

        :param word: The word used to seed the similarity search
        :type word: str
        :param num: The number of words to generate (default=20)
        :type num: int
        :seealso: ContextIndex.similar_words()
        """
        if '_word_context_index' not in self.__dict__:
            #print('Building word-context index...')
            self._word_context_index = ContextIndex(self.tokens,
                                                    filter=lambda x: x.isalpha(),
                                                    key=lambda s: s.lower())

        # words = self._word_context_index.similar_words(word, num)

        word = word.lower()
        wci = self._word_context_index._word_to_contexts
        if word in wci.conditions():
            contexts = set(wci[word])
            fd = Counter(w for w in wci.conditions() for c in wci[w]
                         if c in contexts and not w == word)
            words = [w for w, _ in fd.most_common(num)]
            print(tokenwrap(words))
        else:
            print("No matches")

    def common_contexts(self, words, num=20):
        """
        Find contexts where the specified words appear; list
        most frequent common contexts first.

        :param word: The word used to seed the similarity search
        :type word: str
        :param num: The number of words to generate (default=20)
        :type num: int
        :seealso: ContextIndex.common_contexts()
        """
        if '_word_context_index' not in self.__dict__:
            #print('Building word-context index...')
            self._word_context_index = ContextIndex(self.tokens,
                                                    key=lambda s: s.lower())

        try:
            fd = self._word_context_index.common_contexts(words, True)
            if not fd:
                print("No common contexts were found")
            else:
                ranked_contexts = [w for w, _ in fd.most_common(num)]
                print(tokenwrap(w1 + "_" + w2 for w1, w2 in ranked_contexts))

        except ValueError as e:
            print(e)

    def dispersion_plot(self, words):
        """
        Produce a plot showing the distribution of the words through the text.
        Requires pylab to be installed.

        :param words: The words to be plotted
        :type words: list(str)
        :seealso: nltk.draw.dispersion_plot()
        """
        from nltk.draw import dispersion_plot
        dispersion_plot(self, words)

    def generate(self, words):
        """
        Issues a reminder to users following the book online
        """
        import warnings
        warnings.warn(
            'The generate() method is no longer available.', DeprecationWarning)

    def plot(self, *args):
        """
        See documentation for FreqDist.plot()
        :seealso: nltk.prob.FreqDist.plot()
        """
        self.vocab().plot(*args)

    def vocab(self):
        """
        :seealso: nltk.prob.FreqDist
        """
        if "_vocab" not in self.__dict__:
            #print("Building vocabulary index...")
            self._vocab = FreqDist(self)
        return self._vocab

    def findall(self, regexp):
        """
        Find instances of the regular expression in the text.
        The text is a list of tokens, and a regexp pattern to match
        a single token must be surrounded by angle brackets.  E.g.

        >>> print('hack'); from nltk.book import text1, text5, text9
        hack...
        >>> text5.findall("<.*><.*><bro>")
        you rule bro; telling you bro; u twizted bro
        >>> text1.findall("<a>(<.*>)<man>")
        monied; nervous; dangerous; white; white; white; pious; queer; good;
        mature; white; Cape; great; wise; wise; butterless; white; fiendish;
        pale; furious; better; certain; complete; dismasted; younger; brave;
        brave; brave; brave
        >>> text9.findall("<th.*>{3,}")
        thread through those; the thought that; that the thing; the thing
        that; that that thing; through these than through; them that the;
        through the thick; them that they; thought that the

        :param regexp: A regular expression
        :type regexp: str
        """

        if "_token_searcher" not in self.__dict__:
            self._token_searcher = TokenSearcher(self)

        hits = self._token_searcher.findall(regexp)
        hits = [' '.join(h) for h in hits]
        print(tokenwrap(hits, "; "))

    #////////////////////////////////////////////////////////////
    # Helper Methods
    #////////////////////////////////////////////////////////////

    _CONTEXT_RE = re.compile('\w+|[\.\!\?]')

    def _context(self, tokens, i):
        """
        One left & one right token, both case-normalized.  Skip over
        non-sentence-final punctuation.  Used by the ``ContextIndex``
        that is created for ``similar()`` and ``common_contexts()``.
        """
        # Left context
        j = i - 1
        while j >= 0 and not self._CONTEXT_RE.match(tokens[j]):
            j -= 1
        left = (tokens[j] if j != 0 else '*START*')

        # Right context
        j = i + 1
        while j < len(tokens) and not self._CONTEXT_RE.match(tokens[j]):
            j += 1
        right = (tokens[j] if j != len(tokens) else '*END*')

        return (left, right)

    #////////////////////////////////////////////////////////////
    # String Display
    #////////////////////////////////////////////////////////////

    def __str__(self):
        return '<Text: %s>' % self.name

    def __repr__(self):
        return '<Text: %s>' % self.name


# Prototype only; this approach will be slow to load
class TextCollection(Text):
    """A collection of texts, which can be loaded with list of texts, or
    with a corpus consisting of one or more texts, and which supports
    counting, concordancing, collocation discovery, etc.  Initialize a
    TextCollection as follows:

    >>> import nltk.corpus
    >>> from nltk.text import TextCollection
    >>> print('hack'); from nltk.book import text1, text2, text3
    hack...
    >>> gutenberg = TextCollection(nltk.corpus.gutenberg)
    >>> mytexts = TextCollection([text1, text2, text3])

    Iterating over a TextCollection produces all the tokens of all the
    texts in order.
    """

    def __init__(self, source):
        if hasattr(source, 'words'):  # bridge to the text corpus reader
            source = [source.words(f) for f in source.fileids()]

        self._texts = source
        Text.__init__(self, LazyConcatenation(source))
        self._idf_cache = {}

    def tf(self, term, text):
        """ The frequency of the term in text. """
        return text.count(term) / len(text)

    def idf(self, term):
        """ The number of texts in the corpus divided by the
        number of texts that the term appears in.
        If a term does not appear in the corpus, 0.0 is returned. """
        # idf values are cached for performance.
        idf = self._idf_cache.get(term)
        if idf is None:
            matches = len([True for text in self._texts if term in text])
            if len(self._texts) == 0:
                raise ValueError('IDF undefined for empty document collection')
            idf = (log(len(self._texts) / matches) if matches else 0.0)
            self._idf_cache[term] = idf
        return idf

    def tf_idf(self, term, text):
        return self.tf(term, text) * self.idf(term)


def demo():
    from nltk.corpus import brown
    text = Text(brown.words(categories='news'))
    print(text)
    print()
    print("Concordance:")
    text.concordance('news')
    print()
    print("Distributionally similar words:")
    text.similar('news')
    print()
    print("Collocations:")
    text.collocations()
    print()
    #print("Automatically generated text:")
    # text.generate()
    # print()
    print("Dispersion plot:")
    text.dispersion_plot(['news', 'report', 'said', 'announced'])
    print()
    print("Vocabulary plot:")
    text.plot(50)
    print()
    print("Indexing:")
    print("text[3]:", text[3])
    print("text[3:5]:", text[3:5])
    print("text.vocab()['news']:", text.vocab()['news'])


if __name__ == '__main__':
    demo()

__all__ = ["ContextIndex",
           "ConcordanceIndex",
           "TokenSearcher",
           "Text",
           "TextCollection"]<|MERGE_RESOLUTION|>--- conflicted
+++ resolved
@@ -217,7 +217,7 @@
         :param save: The option to save the concordance.
         :type save: bool
         """
-<<<<<<< HEAD
+        
         half_width = (width - len(word) - 2) // 2
         context = width // 4  # approx number of words of context
 
@@ -235,12 +235,11 @@
                 right = right[:half_width]
                 print(left, self._tokens[i], right)
                 lines -= 1
-=======
+              
         concordance_list = self.find_concordance(word, width=80, lines=25)
 
         if not concordance_list:
             print("no matches")
->>>>>>> 0754e228
         else:
             lines = min(lines, len(concordance_list))
             print("Displaying {} of {} matches:".format(lines,len(concordance_list)))
@@ -383,12 +382,8 @@
         :seealso: ``ConcordanceIndex``
         """
         if '_concordance_index' not in self.__dict__:
-<<<<<<< HEAD
-            #print("Building index...")
             self._concordance_index = ConcordanceIndex(self.tokens,
                                                        key=lambda s: s.lower())
-=======
-            self._concordance_index = ConcordanceIndex(self.tokens, key=lambda s:s.lower())
 
         return self._concordance_index.print_concordance(word, width, lines)
 
@@ -396,7 +391,6 @@
         """
         Generate a concordance for ``word`` with the specified context window.
         Word matching is not case-sensitive.
->>>>>>> 0754e228
 
         :param word: The target word
         :type word: str
