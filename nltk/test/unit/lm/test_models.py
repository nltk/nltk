# Natural Language Toolkit: Language Model Unit Tests
#
# Copyright (C) 2001-2020 NLTK Project
# Author: Ilia Kurenkov <ilia.kurenkov@gmail.com>
# URL: <http://nltk.org/>
# For license information, see LICENSE.TXT
import math
import pytest


from nltk.lm import (
    Vocabulary,
    MLE,
    Lidstone,
    Laplace,
    WittenBellInterpolated,
    KneserNeyInterpolated,
    AbsoluteDiscountingInterpolated,
    StupidBackoff,
)
from nltk.lm.preprocessing import padded_everygrams


def _prepare_test_data(ngram_order):
    return (
        Vocabulary(["a", "b", "c", "d", "z", "<s>", "</s>"], unk_cutoff=1),
        [
            padded_everygrams(ngram_order, sent)
            for sent in (list("abcd"), list("egadbe"))
        ],
    )


class ParametrizedTests(type):
    """Metaclass for generating parametrized tests."""

    contexts = [
        ("a",),
        ("c",),
        (u"<s>",),
        ("b",),
        (u"<UNK>",),
        ("d",),
        ("e",),
        ("r",),
        ("w",),
    ]

    def __new__(cls, name, bases, dct):
        scores = dct.get("score_tests", [])
        for i, (word, context, expected_score) in enumerate(scores):
            dct["test_score_{}".format(i)] = cls.add_score_test(
                word, context, expected_score
            )
        return super().__new__(cls, name, bases, dct)

    @pytest.mark.parametrize("context", contexts)
    def test_sum_to_1(self, context):
        message = "The context is {}".format(context)
        s = sum(self.model.score(w, context) for w in self.model.vocab)
        assert pytest.approx(s, 1e-7) == 1.0, message

    @classmethod
    def add_score_test(self, word, context, expected_score):
        message = "word='{}', context={}".format(word, context)

        def test_method(self):
            score = self.model.score(word, context)
            assert pytest.approx(score, 1e-4) == expected_score, message

        return test_method


class TestMleBigram(metaclass=ParametrizedTests):
    """Unit tests for MLE ngram model."""

    score_tests = [
        ("d", ["c"], 1),
        # Unseen ngrams should yield 0
        ("d", ["e"], 0),
        # Unigrams should also be 0
        ("z", None, 0),
        # N unigrams = 14
        # count('a') = 2
        ("a", None, 2.0 / 14),
        # count('y') = 3
        ("y", None, 3.0 / 14),
    ]

    @classmethod
    def setup_method(self):
        vocab, training_text = _prepare_test_data(2)
        self.model = MLE(2, vocabulary=vocab)
        self.model.fit(training_text)

    def test_logscore_zero_score(self):
        # logscore of unseen ngrams should be -inf
        logscore = self.model.logscore("d", ["e"])
        assert math.isinf(logscore)

    def test_entropy_perplexity_seen(self):
        # ngrams seen during training
        trained = [
            ("<s>", "a"),
            ("a", "b"),
            ("b", "<UNK>"),
            ("<UNK>", "a"),
            ("a", "d"),
            ("d", "</s>"),
        ]
        # Ngram = Log score
        # <s>, a    = -1
        # a, b      = -1
        # b, UNK    = -1
        # UNK, a    = -1.585
        # a, d      = -1
        # d, </s>   = -1
        # TOTAL logscores   = -6.585
        # - AVG logscores   = 1.0975
        H = 1.0975
        perplexity = 2.1398
        assert pytest.approx(self.model.entropy(trained), 1e-4) == H
        assert pytest.approx(self.model.perplexity(trained), 1e-4) == perplexity

    def test_entropy_perplexity_unseen(self):
        # In MLE, even one unseen ngram should make entropy and perplexity infinite
        untrained = [("<s>", "a"), ("a", "c"), ("c", "d"), ("d", "</s>")]

        assert math.isinf(self.model.entropy(untrained))
        assert math.isinf(self.model.perplexity(untrained))

    def test_entropy_perplexity_unigrams(self):
        # word = score, log score
        # <s>   = 0.1429, -2.8074
        # a     = 0.1429, -2.8074
        # c     = 0.0714, -3.8073
        # UNK   = 0.2143, -2.2224
        # d     = 0.1429, -2.8074
        # c     = 0.0714, -3.8073
        # </s>  = 0.1429, -2.8074
        # TOTAL logscores = -21.6243
        # - AVG logscores = 3.0095
        H = 3.0095
        perplexity = 8.0529

        text = [("<s>",), ("a",), ("c",), ("-",), ("d",), ("c",), ("</s>",)]

        assert pytest.approx(self.model.entropy(text), 1e-4) == H
        assert pytest.approx(self.model.perplexity(text), 1e-4) == perplexity


class TestMleTrigram(metaclass=ParametrizedTests):
    """MLE trigram model tests"""

    score_tests = [
        # count(d | b, c) = 1
        # count(b, c) = 1
        ("d", ("b", "c"), 1),
        # count(d | c) = 1
        # count(c) = 1
        ("d", ["c"], 1),
        # total number of tokens is 18, of which "a" occured 2 times
        ("a", None, 2.0 / 18),
        # in vocabulary but unseen
        ("z", None, 0),
        # out of vocabulary should use "UNK" score
        ("y", None, 3.0 / 18),
    ]

    @classmethod
    def setup_method(self):
        vocab, training_text = _prepare_test_data(3)
        self.model = MLE(3, vocabulary=vocab)
        self.model.fit(training_text)


class TestLidstoneBigram(metaclass=ParametrizedTests):
    """Unit tests for Lidstone class"""

    score_tests = [
        # count(d | c) = 1
        # *count(d | c) = 1.1
        # Count(w | c for w in vocab) = 1
        # *Count(w | c for w in vocab) = 1.8
        ("d", ["c"], 1.1 / 1.8),
        # Total unigrams: 14
        # Vocab size: 8
        # Denominator: 14 + 0.8 = 14.8
        # count("a") = 2
        # *count("a") = 2.1
        ("a", None, 2.1 / 14.8),
        # in vocabulary but unseen
        # count("z") = 0
        # *count("z") = 0.1
        ("z", None, 0.1 / 14.8),
        # out of vocabulary should use "UNK" score
        # count("<UNK>") = 3
        # *count("<UNK>") = 3.1
        ("y", None, 3.1 / 14.8),
    ]

    @classmethod
    def setup_method(self):
        vocab, training_text = _prepare_test_data(2)
        self.model = Lidstone(0.1, 2, vocabulary=vocab)
        self.model.fit(training_text)

    def test_gamma(self):
        assert 0.1 == self.model.gamma

    def test_entropy_perplexity(self):
        text = [
            ("<s>", "a"),
            ("a", "c"),
            ("c", "<UNK>"),
            ("<UNK>", "d"),
            ("d", "c"),
            ("c", "</s>"),
        ]
        # Unlike MLE this should be able to handle completely novel ngrams
        # Ngram = score, log score
        # <s>, a    = 0.3929, -1.3479
        # a, c      = 0.0357, -4.8074
        # c, UNK    = 0.0(5), -4.1699
        # UNK, d    = 0.0263,  -5.2479
        # d, c      = 0.0357, -4.8074
        # c, </s>   = 0.0(5), -4.1699
        # TOTAL logscore: −24.5504
        # - AVG logscore: 4.0917
        H = 4.0917
        perplexity = 17.0504
        assert pytest.approx(self.model.entropy(text), 1e-4) == H
        assert pytest.approx(self.model.perplexity(text), 1e-4) == perplexity


class TestLidstoneTrigram(metaclass=ParametrizedTests):
    score_tests = [
        # Logic behind this is the same as for bigram model
        ("d", ["c"], 1.1 / 1.8),
        # if we choose a word that hasn't appeared after (b, c)
        ("e", ["c"], 0.1 / 1.8),
        # Trigram score now
        ("d", ["b", "c"], 1.1 / 1.8),
        ("e", ["b", "c"], 0.1 / 1.8),
    ]

    @classmethod
    def setup_method(self):
        vocab, training_text = _prepare_test_data(3)
        self.model = Lidstone(0.1, 3, vocabulary=vocab)
        self.model.fit(training_text)


class TestLaplaceBigram(metaclass=ParametrizedTests):
    """Unit tests for Laplace class"""

    score_tests = [
        # basic sanity-check:
        # count(d | c) = 1
        # *count(d | c) = 2
        # Count(w | c for w in vocab) = 1
        # *Count(w | c for w in vocab) = 9
        ("d", ["c"], 2.0 / 9),
        # Total unigrams: 14
        # Vocab size: 8
        # Denominator: 14 + 8 = 22
        # count("a") = 2
        # *count("a") = 3
        ("a", None, 3.0 / 22),
        # in vocabulary but unseen
        # count("z") = 0
        # *count("z") = 1
        ("z", None, 1.0 / 22),
        # out of vocabulary should use "UNK" score
        # count("<UNK>") = 3
        # *count("<UNK>") = 4
        ("y", None, 4.0 / 22),
    ]

    @classmethod
    def setup_method(self):
        vocab, training_text = _prepare_test_data(2)
        self.model = Laplace(2, vocabulary=vocab)
        self.model.fit(training_text)

    def test_gamma(self):
        # Make sure the gamma is set to 1
        assert 1 == self.model.gamma

    def test_entropy_perplexity(self):
        text = [
            ("<s>", "a"),
            ("a", "c"),
            ("c", "<UNK>"),
            ("<UNK>", "d"),
            ("d", "c"),
            ("c", "</s>"),
        ]
        # Unlike MLE this should be able to handle completely novel ngrams
        # Ngram = score, log score
        # <s>, a    = 0.2, -2.3219
        # a, c      = 0.1, -3.3219
        # c, UNK    = 0.(1), -3.1699
        # UNK, d    = 0.(09), 3.4594
        # d, c      = 0.1 -3.3219
        # c, </s>   = 0.(1), -3.1699
        # Total logscores: −18.7651
        # - AVG logscores: 3.1275
        H = 3.1275
        perplexity = 8.7393
        assert pytest.approx(self.model.entropy(text), 1e-4) == H
        assert pytest.approx(self.model.perplexity(text), 1e-4) == perplexity


class TestWittenBellInterpolatedTrigram(metaclass=ParametrizedTests):
    @classmethod
    def setup_method(self):
        vocab, training_text = _prepare_test_data(3)
        self.model = WittenBellInterpolated(3, vocabulary=vocab)
        self.model.fit(training_text)

    score_tests = [
        # For unigram scores by default revert to regular MLE
        # Total unigrams: 18
        # Vocab Size = 7
        # count('c'): 1
        ("c", None, 1.0 / 18),
        # in vocabulary but unseen
        # count("z") = 0
        ("z", None, 0 / 18),
        # out of vocabulary should use "UNK" score
        # count("<UNK>") = 3
        ("y", None, 3.0 / 18),
        # 2 words follow b and b occured a total of 2 times
        # gamma(['b']) = 2/(2+2) = 0.5
        # mle.score('c', ['b']) = 0.5
        # mle('c') = 1/18 = 0.055
        # (1 - gamma) * mle + gamma * mle('c') ~= 0.27 + 0.055
        ("c", ["b"], (1 - 0.5) * 0.5 + 0.5 * 1 / 18),
        # building on that, let's try 'a b c' as the trigram
        # 1 word follows 'a b' and 'a b' occured 1 time
        # gamma(['a', 'b']) = 1/(1+1) = 0.5
        # mle("c", ["a", "b"]) = 1
        ("c", ["a", "b"], (1 - 0.5) + 0.5 * ((1 - 0.5) * 0.5 + 0.5 * 1 / 18)),
        # The ngram 'z b c' was not seen, so we should simply revert to
        # the score of the ngram 'b c'. See issue #2332.
        ("c", ["z", "b"], ((1 - 0.5) * 0.5 + 0.5 * 1 / 18)),
    ]


class TestKneserNeyInterpolatedTrigram(metaclass=ParametrizedTests):
    @classmethod
    def setup_method(self):
        vocab, training_text = _prepare_test_data(3)
        self.model = KneserNeyInterpolated(3, vocabulary=vocab)
        self.model.fit(training_text)

    score_tests = [
        # # of bigrams ending with c = 1
        # total # of unique bigrams = 14
        ("c", None, 1.0 / 14),
        # in vocabulary but unseen
        # # of bigrams ending with z = 0
        ("z", None, 0.0 / 14),
        # out of vocabulary should use "UNK" score
        # # of bigrams ending with <UNK> = 3
        ("y", None, 3 / 14),
        # alpha = max(count('bc') - discount,0)/# of bigrams starting 'b'
        # = (1 - 0.75)/2 = 0.125
        # gamma(['b']) = (discount * number of unique continuations after ['b'])/ # of bigrams starting 'b'
        # = (0.75 * 2)/2 = 0.75
        # the final should be: (alpha + gamma * unigram_score("c"))
        ("c", ["b"], (0.125 + 0.75 * (1 / 14))),
        # building on that, let's try 'a b c' as the trigram
        # alpha = max(count('abc') - discount,0)/# of trigrams starting "ab"
        # = max(1 - 0.1, 0)/1 = 0.25
        # gamma(['a', 'b']) = (discount * number of unique continuations after ['ab'])/ # of bigrams starting 'ab'
        # = 0.75 * 1/1
        # final: alpha + gamma*(P(c|b))
        # alpha of P(c|b) = max(# of trigrams ending in "bc" - discount,0)/# unique trigram continuations with 'b' in the middle
        # = (1-0.75)/2 =0.125
        # gamma of P(c|b) = (discount * # of unique continuations after 'b')/ # of unique bigram continuations with 'b' in the middle
        # = 0.75 * 2/2
        ("c", ["a", "b"], 0.25 + 0.75 * (0.125 + 0.75 * (1 / 14))),
        # The ngram 'z b c' was not seen, so we should simply revert to
        # the score of the ngram 'b c'. See issue #2332.
        ("c", ["z", "b"], (0.125 + 0.75 * (1 / 14))),
    ]


class TestAbsoluteDiscountingTrigram(metaclass=ParametrizedTests):
    @classmethod
    def setup_method(self):
        vocab, training_text = _prepare_test_data(3)
        self.model = AbsoluteDiscountingInterpolated(
            3, discount=0.75, vocabulary=vocab
        )
        self.model.fit(training_text)

    score_tests = [
        # For unigram scores revert to uniform
        # Vocab size: 8
        # count('c'): 1
<<<<<<< HEAD
        # # of bigrams ending with c = 1
        # total # of unique bigrams = 14
        ("c", None, 1.0 / 14),
        # in vocabulary but unseen
        # # of bigrams ending with z = 0
        ("z", None, 0.0 / 14),
        # out of vocabulary should use "UNK" score
        # # of bigrams ending with <UNK> = 3
        ("y", None, 3 / 14),
        # alpha = max(count('bc') - discount,0)/# of bigrams starting 'b'
        # = (1 - 0.75)/2 = 0.125
        # gamma(['b']) = (discount * number of unique continuations after ['b'])/ # of bigrams starting 'b'
        # = (0.75 * 2)/2 = 0.75
        # the final should be: (alpha + gamma * unigram_score("c"))
        ("c", ["b"], (0.125 + 0.75 * (1 / 14))),
        # building on that, let's try 'a b c' as the trigram
        # alpha = max(count('abc') - discount,0)/# of trigrams starting "ab"
        # = max(1 - 0.1, 0)/1 = 0.25
        # gamma(['a', 'b']) = (discount * number of unique continuations after ['ab'])/ # of bigrams starting 'ab'
        # = 0.75 * 1/1
        # final: alpha + gamma*(P(c|b))
        # alpha of P(c|b) = max(# of trigrams ending in "bc" - discount,0)/# unique trigram continuations with 'b' in the middle
        # = (1-0.75)/2 =0.125
        # gamma of P(c|b) = (discount * # of unique continuations after 'b')/ # of unique bigram continuations with 'b' in the middle
        # = 0.75 * 2/2
        ("c", ["a", "b"], 0.25 + 0.75 * (0.125 + 0.75 * (1 / 14))),
        # The ngram 'z b c' was not seen, so we should simply revert to
        # the score of the ngram 'b c'. See issue #2332.
        ("c", ["z", "b"], (0.125 + 0.75 * (1 / 14))),
=======
        # total # of bigrams = 18
        ("c", None, 1.0 / 18),
        # in vocabulary but unseen
        # # of bigrams ending with z = 0
        ("z", None, 0.0 / 18),
        # out of vocabulary should use "UNK" score
        # count('<UNK>'): 3
        ("y", None, 3 / 18),
        # alpha = max(count('bc') - discount,0)/# of bigrams starting with b
        # = (1 - 0.75)/2 = 0.125
        # gamma(['b']) = (discount * number of unique bigrams starting ['b'])/ # of bigrams starting 'b'
        # = 0.75 * (2/2) = 0.375
        # the final should be: (alpha + gamma * unigram_score("c"))
        ("c", ["b"], (0.125 + 0.75 * (2 / 2)*(1/18))),
        # building on that, let's try 'a b c' as the trigram
        # alpha = max(count('abc') - discount,0)/# of trigrams starting "ab"
        # = max(1 - 0.1, 0)/1 = 0.25
        # gamma(['a', 'b']) = (discount * number of unique bigrams starting ['ab'])/ # of bigrams starting 'ab'
        # = 0.75 * 1/1
        # final: alpha + gamma*(P(c|b))
        # alpha of P(c|b) = max(count(bc) - discount,0)/# of trigram starting 'b'
        # = (1-0.75)/4 =0.0625
        # gamma of P(c|b) = (discount * # of unique bigrams starting 'b')/ # of bigram starting 'b'
        # = 0.75 * 4/4
        ("c", ["a", "b"], 0.25 + 0.75 * (0.125 + 0.75 * (2 / 2)*(1/18))),
        # The ngram 'z b c' was not seen, so we should simply revert to
        # the score of the ngram 'b c'. See issue #2332.
        ("c", ["z", "b"], (0.125 + 0.75 * (2 / 2)*(1/18))),
>>>>>>> 79c4ce2d
    ]

class TestStupidBackoffTrigram(metaclass=ParametrizedTests):
    @classmethod
    def setup_method(self):
        vocab, training_text = _prepare_test_data(3)
        self.model = StupidBackoff(
            order=3, alpha=0.4, vocabulary=vocab
        )
        self.model.fit(training_text)

    score_tests = [
        # For unigram scores revert to uniform
        # Vocab size: 8
        # count('c'): 2
        # total # of bigrams = 18
        ("c", None, 1.0 / 18),
        # in vocabulary but unseen
        # # of bigrams ending with z = 0
        ("z", None, 0.0 / 18),
        # out of vocabulary should use "UNK" score
        # count('<UNK>'): 3
        ("y", None, 3 / 18),
        # c follows 1 time out of 2 after b
        ("c", ["b"], 1 / 2),
        # c always follows ab
        ("c", ["a", "b"], 1 / 1),
        # The ngram 'z b c' was not seen, so we backoff to
        # the score of the ngram 'b c' * smoothing factor
        ("c", ["z", "b"], (0.4 * (1 / 2))),
    ]

class TestNgramModelTextGeneration:
    """Using MLE model, generate some text."""

    @classmethod
    def setup_method(self):
        vocab, training_text = _prepare_test_data(3)
        self.model = MLE(3, vocabulary=vocab)
        self.model.fit(training_text)

    def test_generate_one_no_context(self):
        assert self.model.generate(random_seed=3) == "<UNK>"

    def test_generate_one_limiting_context(self):
        # We don't need random_seed for contexts with only one continuation
        assert self.model.generate(text_seed=["c"]) == "d"
        assert self.model.generate(text_seed=["b", "c"]) == "d"
        assert self.model.generate(text_seed=["a", "c"]) == "d"

    def test_generate_one_varied_context(self):
        # When context doesn't limit our options enough, seed the random choice
        assert self.model.generate(text_seed=("a", "<s>"), random_seed=2) == "a"

    def test_generate_cycle(self):
        # Add a cycle to the model: bd -> b, db -> d
        more_training_text = [padded_everygrams(self.model.order, list("bdbdbd"))]

        self.model.fit(more_training_text)
        # Test that we can escape the cycle
        assert (
            self.model.generate(7, text_seed=("b", "d"), random_seed=5)
            == ["b", "d", "b", "d", "b", "d", "</s>"]
        )

    def test_generate_with_text_seed(self):
         assert (
            self.model.generate(5, text_seed=("<s>", "e"), random_seed=3)
            == ["<UNK>", "a", "d", "b", "<UNK>"]
        )

    def test_generate_oov_text_seed(self):
        assert self.model.generate(
            text_seed=("aliens",), random_seed=3
        ) == self.model.generate(text_seed=("<UNK>",), random_seed=3)

    def test_generate_None_text_seed(self):
        # should crash with type error when we try to look it up in vocabulary
        with pytest.raises(TypeError):
            self.model.generate(text_seed=(None,))

        # This will work
        assert (
            self.model.generate(text_seed=None, random_seed=3)
            == self.model.generate(random_seed=3)
        )
<|MERGE_RESOLUTION|>--- conflicted
+++ resolved
@@ -401,7 +401,6 @@
         # For unigram scores revert to uniform
         # Vocab size: 8
         # count('c'): 1
-<<<<<<< HEAD
         # # of bigrams ending with c = 1
         # total # of unique bigrams = 14
         ("c", None, 1.0 / 14),
@@ -431,36 +430,6 @@
         # The ngram 'z b c' was not seen, so we should simply revert to
         # the score of the ngram 'b c'. See issue #2332.
         ("c", ["z", "b"], (0.125 + 0.75 * (1 / 14))),
-=======
-        # total # of bigrams = 18
-        ("c", None, 1.0 / 18),
-        # in vocabulary but unseen
-        # # of bigrams ending with z = 0
-        ("z", None, 0.0 / 18),
-        # out of vocabulary should use "UNK" score
-        # count('<UNK>'): 3
-        ("y", None, 3 / 18),
-        # alpha = max(count('bc') - discount,0)/# of bigrams starting with b
-        # = (1 - 0.75)/2 = 0.125
-        # gamma(['b']) = (discount * number of unique bigrams starting ['b'])/ # of bigrams starting 'b'
-        # = 0.75 * (2/2) = 0.375
-        # the final should be: (alpha + gamma * unigram_score("c"))
-        ("c", ["b"], (0.125 + 0.75 * (2 / 2)*(1/18))),
-        # building on that, let's try 'a b c' as the trigram
-        # alpha = max(count('abc') - discount,0)/# of trigrams starting "ab"
-        # = max(1 - 0.1, 0)/1 = 0.25
-        # gamma(['a', 'b']) = (discount * number of unique bigrams starting ['ab'])/ # of bigrams starting 'ab'
-        # = 0.75 * 1/1
-        # final: alpha + gamma*(P(c|b))
-        # alpha of P(c|b) = max(count(bc) - discount,0)/# of trigram starting 'b'
-        # = (1-0.75)/4 =0.0625
-        # gamma of P(c|b) = (discount * # of unique bigrams starting 'b')/ # of bigram starting 'b'
-        # = 0.75 * 4/4
-        ("c", ["a", "b"], 0.25 + 0.75 * (0.125 + 0.75 * (2 / 2)*(1/18))),
-        # The ngram 'z b c' was not seen, so we should simply revert to
-        # the score of the ngram 'b c'. See issue #2332.
-        ("c", ["z", "b"], (0.125 + 0.75 * (2 / 2)*(1/18))),
->>>>>>> 79c4ce2d
     ]
 
 class TestStupidBackoffTrigram(metaclass=ParametrizedTests):
