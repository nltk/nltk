--- conflicted
+++ resolved
@@ -14,27 +14,13 @@
     LegalitySyllableTokenizer,
 )
 
-<<<<<<< HEAD
-
-def setup_module(module):
-    import pytest
-=======
->>>>>>> cd350feb
 
 def load_stanford_segmenter():
     try:
         seg = StanfordSegmenter()
         seg.default_config("ar")
         seg.default_config("zh")
-<<<<<<< HEAD
-    except LookupError as e:
-        pytest.skip("Tests for nltk.tokenize.stanford_segmenter skipped: %s" % str(e))
-
-    try:
-        StanfordTokenizer()
-=======
         return True
->>>>>>> cd350feb
     except LookupError:
         return False
 
@@ -92,29 +78,6 @@
         """
         Test the Stanford Word Segmenter for Arabic (default config)
         """
-<<<<<<< HEAD
-        try:
-            seg = StanfordSegmenter()
-            seg.default_config("ar")
-            sent = u"يبحث علم الحاسوب استخدام الحوسبة بجميع اشكالها لحل المشكلات"
-            segmented_sent = seg.segment(sent.split())
-            assert segmented_sent.split() == [
-                "يبحث",
-                "علم",
-                "الحاسوب",
-                "استخدام",
-                "الحوسبة",
-                "ب",
-                "جميع",
-                "اشكال",
-                "ها",
-                "ل",
-                "حل",
-                "المشكلات",
-            ]
-        except LookupError as e:
-            pytest.skip(str(e))
-=======
         seg = StanfordSegmenter()
         seg.default_config("ar")
         sent = u"يبحث علم الحاسوب استخدام الحوسبة بجميع اشكالها لحل المشكلات"
@@ -133,29 +96,17 @@
             "حل",
             "المشكلات",
         ]
->>>>>>> cd350feb
 
     @check_stanford_segmenter
     def test_stanford_segmenter_chinese(self):
         """
         Test the Stanford Word Segmenter for Chinese (default config)
         """
-<<<<<<< HEAD
-        try:
-            seg = StanfordSegmenter()
-            seg.default_config("zh")
-            sent = u"这是斯坦福中文分词器测试"
-            segmented_sent = seg.segment(sent.split())
-            assert segmented_sent.split() == ["这", "是", "斯坦福", "中文", "分词器", "测试"]
-        except LookupError as e:
-            pytest.skip(str(e))
-=======
         seg = StanfordSegmenter()
         seg.default_config("zh")
         sent = u"这是斯坦福中文分词器测试"
         segmented_sent = seg.segment(sent.split())
         assert segmented_sent.split() == ["这", "是", "斯坦福", "中文", "分词器", "测试"]
->>>>>>> cd350feb
 
     def test_phone_tokenizer(self):
         """
