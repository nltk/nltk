--- conflicted
+++ resolved
@@ -79,13 +79,9 @@
     aligned = defaultdict(set)
     for i, j in alignment:
         aligned['e'].add(i)
-<<<<<<< HEAD
         aligned['j'].add(j)
-
-=======
         aligned['f'].add(j)
     
->>>>>>> 0754e228
     def grow_diag():
         """
         Search for the neighbor points and them to the intersected alignment
@@ -111,12 +107,10 @@
                             if (e_new not in aligned and f_new not in aligned)\
                                     and neighbor in union:
                                 alignment.add(neighbor)
-<<<<<<< HEAD
                                 aligned['e'].add(e_new)
                                 aligned['f'].add(f_new)
                                 prev_len += 1
 
-=======
                                 aligned['e'].add(e_new); aligned['f'].add(f_new)
                                 prev_len+=1
                                 no_new_points = False
@@ -125,7 +119,6 @@
                 break
 
                                                                     
->>>>>>> 0754e228
     def final_and(a):
         """
         Adds remaining points that are not in the intersection, not in the 
@@ -139,12 +132,9 @@
                 # and (e-new, f-new in union(e2f, f2e) )
                 if (e_new not in aligned
                     and f_new not in aligned
-<<<<<<< HEAD
                         and (e_new, f_new) in a):
 
-=======
                     and (e_new, f_new) in union):
->>>>>>> 0754e228
                     alignment.add((e_new, f_new))
                     aligned['e'].add(e_new)
                     aligned['f'].add(f_new)
@@ -153,8 +143,5 @@
     grow_diag()
     final_and(e2f)
     final_and(f2e)
-<<<<<<< HEAD
     return alignment
-=======
-    return sorted(alignment)
->>>>>>> 0754e228
+    return sorted(alignment)